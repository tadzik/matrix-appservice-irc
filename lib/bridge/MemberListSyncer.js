/*eslint no-invalid-this: 0*/ // eslint doesn't understand Promise.coroutine wrapping

// Controls the logic for determining which membership lists should be synced and
// handles the sequence of events until the lists are in sync.
"use strict";

var Promise = require("bluebird");
var promiseutil = require("../promiseutil");
var log = require("../logging").get("MemberListSyncer");
var stats = require("../config/stats");
var QueuePool = require("../util/QueuePool");
<<<<<<< HEAD
var Queue = require("../util/Queue");
=======
>>>>>>> 5738507f

function MemberListSyncer(ircBridge, appServiceBot, server, appServiceUserId, injectJoinFn) {
    this.ircBridge = ircBridge;
    this.appServiceBot = appServiceBot;
    this.server = server;
    this.appServiceUserId = appServiceUserId;
    this.injectJoinFn = injectJoinFn;
    this._syncableRoomsPromise = null;
    this._memberLists = {
        matrix: {
            //$roomId : {
            //    id: roomId,
            //    state: stateEvents,
            //    realJoinedUsers: [],
            //    remoteJoinedUsers: []
            //  }
        },
        irc: {
            //$channel : nick[]
        }
    };

    // A queue which controls the rate at which leaves are sent to Matrix. We need this queue
    // because Synapse is slow. Synapse locks based on the room ID, so there is no benefit to
    // having 2 in-flight requests for the same room ID. As a result, we want to queue based
    // on the room ID, and let N "room queues" be processed concurrently. This can be
    // represented as a QueuePool of size N, which enqueues all the requests for a single
    // room in one go, which we can do because IRC sends all the nicks down as NAMES. For each
    // block of users in a room queue, we need another Queue to ensure that there is only ever
    // 1 in-flight leave request at a time per room queue.
    this._leaveQueuePool = new QueuePool(3, this._leaveUsersInRoom.bind(this));
}

MemberListSyncer.prototype.sync = Promise.coroutine(function*() {
    let server = this.server;
    if (!server.isMembershipListsEnabled()) {
        log.info("%s does not have membership list syncing enabled.", server.domain);
        return;
    }
    if (!server.shouldSyncMembershipToIrc("initial")) {
        log.info("%s shouldn't sync initial memberships to irc.", server.domain);
        return;
    }
    log.info("Checking membership lists for syncing on %s", server.domain);
    let start = Date.now();
    let rooms = yield this._getSyncableRooms();
    log.info("Found %s syncable rooms (%sms)", rooms.length, Date.now() - start);
    this.leaveIrcUsersFromRooms(rooms, server);
    start = Date.now();
    log.info("Joining Matrix users to IRC channels...");
    yield joinMatrixUsersToChannels(rooms, server, this.injectJoinFn);
    log.info("Joined Matrix users to IRC channels. (%sms)", Date.now() - start);
    // NB: We do not need to explicitly join IRC users to Matrix rooms
    // because we get all of the NAMEs/JOINs as events when we connect to
    // the IRC server. This effectively "injects" the list for us.
});

MemberListSyncer.prototype.getChannelsToJoin = Promise.coroutine(function*() {
    let server = this.server;
    log.debug("getChannelsToJoin => %s", server.domain);
    let rooms = yield this._getSyncableRooms();

    // map room IDs to channels on this server.
    let channels = new Set();
    let roomInfoMap = {};
    let roomIds = rooms.map((roomInfo) => {
        roomInfoMap[roomInfo.id] = roomInfo;
        return roomInfo.id;
    });
    yield this.ircBridge.getStore().getIrcChannelsForRoomIds(roomIds).then((roomIdToIrcRoom) => {
        Object.keys(roomIdToIrcRoom).forEach((roomId) => {
            // only interested in rooms for this server
            let ircRooms = roomIdToIrcRoom[roomId].filter((ircRoom) => {
                return ircRoom.server.domain === server.domain;
            });
            ircRooms.forEach((ircRoom) => {
                channels.add(ircRoom.channel);
                log.debug(
                    "%s should be joined because %s real Matrix users are in room %s",
                    ircRoom.channel, roomInfoMap[roomId].realJoinedUsers.length, roomId
                );
                if (roomInfoMap[roomId].realJoinedUsers.length < 5) {
                    log.debug("These are: %s", JSON.stringify(roomInfoMap[roomId].realJoinedUsers));
                }
            });
        })
    });

    let channelsArray = Array.from(channels);
    log.debug(
        "getChannelsToJoin => %s should be synced: %s",
        channelsArray.length, JSON.stringify(channelsArray)
    );
    return channelsArray;
});

// map irc channel to a list of room IDs. If all of those
// room IDs have no real users in them, then part the bridge bot too.
MemberListSyncer.prototype.checkBotPartRoom = Promise.coroutine(function*(ircRoom, req) {
    if (ircRoom.channel.indexOf("#") !== 0) {
        return; // don't leave PM rooms
    }
    let matrixRooms = yield this.ircBridge.getStore().getMatrixRoomsForChannel(
        ircRoom.server, ircRoom.channel
    );

    if (matrixRooms.length === 0) {
        // no mapped rooms, leave the channel.
        yield this.ircBridge.partBot(ircRoom);
        return;
    }

    // At least 1 mapped room - query for the membership list in each room. If there are
    // any real users still left in the room, then do not part the bot from the channel.
    // Query via /$room_id/state rather than /initialSync as the latter can cause
    // the bridge to spin for minutes if the response is large.

    let shouldPart = true;
    for (let i = 0; i < matrixRooms.length; i++) {
        let roomId = matrixRooms[i].getId();
        req.log.debug("checkBotPartRoom: Querying room state in room %s", roomId);
        let res = yield this.appServiceBot.getClient().roomState(roomId);
        let data = getRoomMemberData(ircRoom.server, roomId, res, this.appServiceUserId);
        req.log.debug(
            "checkBotPartRoom: %s Matrix users are in room %s", data.reals.length, roomId
        );
        if (data.reals.length > 0) {
            shouldPart = false;
            break;
        }
    }

    if (shouldPart) {
        yield this.ircBridge.partBot(ircRoom);
    }
});

// grab all rooms the bot knows about which have at least 1 real user in them.
// On startup, this can be called multiple times, so we cache the first request's promise
// and return that instead of making double hits.
//
// returns [
//   {
//       id: roomId,
//       state: stateEvents,
//       realJoinedUsers: [],
//       remoteJoinedUsers: []
//   },
//   ...
// ]
MemberListSyncer.prototype._getSyncableRooms = function() {
    if (this._syncableRoomsPromise) {
        log.debug("Returning existing _getSyncableRooms Promise");
        return this._syncableRoomsPromise;
    }

    let self = this;
    let fetchRooms = Promise.coroutine(function*() {
        let roomInfoList = [];
        let joinedRoomIds = yield self.appServiceBot.getJoinedRooms();
<<<<<<< HEAD
        // fetch joined members allowing 5 in-flight reqs at a time
=======
        // fetch joined members allowing 50 in-flight reqs at a time
>>>>>>> 5738507f
        let pool = new QueuePool(50, Promise.coroutine(function*(roomId) {
            let userMap = null;
            while (!userMap) {
                try {
                    userMap = yield self.appServiceBot.getJoinedMembers(roomId);
                }
                catch (err) {
                    log.error(`Failed to getJoinedMembers in room ${roomId}: ${err}`);
<<<<<<< HEAD
=======
                    yield Promise.delay(3000); // wait a bit before retrying
>>>>>>> 5738507f
                }
            }
            let roomInfo = {
                id: roomId,
                state: [], // JSON objects (Matrix events)
                realJoinedUsers: [], // user IDs
                remoteJoinedUsers: [], // user IDs
            };
            let userIds = Object.keys(userMap);
            for (let j = 0; j < userIds.length; j++) {
                let userId = userIds[j];
                if (self.appServiceBot.getUserId() === userId) {
                    continue;
                }
                // TODO: Make this function public, it's useful!
                if (self.appServiceBot._isRemoteUser(roomId, userId)) {
                    roomInfo.remoteJoinedUsers.push(userId);
                }
                else {
                    roomInfo.realJoinedUsers.push(userId);
                }

                roomInfo.state.push({
                    room_id: roomId,
                    state_key: userId,
                    user_id: userId,
                    content: {
                        membership: "join",
                        display_name: userMap[userId].display_name,
                        avatar_url: userMap[userId].avatar_url,
                    }
                });
            }
            roomInfoList.push(roomInfo);
            log.info(
                "%s has %s real Matrix users and %s remote users (%s/%s)",
                roomId, roomInfo.realJoinedUsers.length, roomInfo.remoteJoinedUsers.length,
                roomInfoList.length, joinedRoomIds.length
            );
        }));
        // wait for all the requests to go through
        yield Promise.all(joinedRoomIds.map((roomId) => {
            return pool.enqueue(roomId, roomId);
        }));

        return roomInfoList.filter(function(roomInfo) {
            // filter out rooms with no real matrix users in them.
            return roomInfo.realJoinedUsers.length > 0;
        });
    });

    this._syncableRoomsPromise = fetchRooms();
    return this._syncableRoomsPromise;
};

function joinMatrixUsersToChannels(rooms, server, injectJoinFn) {
    var d = promiseutil.defer();

    // filter out rooms listed in the rules
    var filteredRooms = [];
    rooms.forEach(function(roomInfo) {
        if (!server.shouldSyncMembershipToIrc("initial", roomInfo.id)) {
            log.debug(
                "Trimming room %s according to config rules (matrixToIrc=false)",
                roomInfo.id
            );
            if (!roomInfo.realJoinedUsers[0]) {
                return; // no joined users at all
            }
            // trim the list to a single user. We do this rather than filter the
            // room out entirely because otherwise there will be NO matrix users
            // on the IRC-side resulting in no traffic whatsoever.
            roomInfo.realJoinedUsers = [roomInfo.realJoinedUsers[0]];
            log.debug("Trimmed to " + roomInfo.realJoinedUsers);
        }
        filteredRooms.push(roomInfo);
    });

    log.debug("%s rooms passed the config rules", filteredRooms.length);

    // map the filtered rooms to a list of users to join
    // [Room:{reals:[uid,uid]}, ...] => [{uid,roomid}, ...]
    var entries = [];
    filteredRooms.forEach(function(roomInfo) {
        roomInfo.realJoinedUsers.forEach(function(uid, index) {
            entries.push({
                roomId: roomInfo.id,
                userId: uid,
                // Mark the first real matrix user f.e room so we can inject
                // them first to get back up and running more quickly when there
                // is no bot.
                frontier: (index === 0)
            });
        });
    });
    // sort frontier markers to the front of the array
    entries.sort(function(a, b) {
        if (a.frontier && !b.frontier) {
            return -1; // a comes first
        }
        else if (b.frontier && !a.frontier) {
            return 1; // b comes first
        }
        return 0; // don't care
    });

    log.debug("Got %s matrix join events to inject.", entries.length);
    // take the first entry and inject a join event
    function joinNextUser() {
        var entry = entries.shift();
        if (!entry) {
            d.resolve();
            return;
        }
        if (entry.userId.indexOf("@-") === 0) {
            joinNextUser();
            return;
        }
        log.debug(
            "Injecting join event for %s in %s (%s left) is_frontier=%s",
            entry.userId, entry.roomId, entries.length, entry.frontier
        );
        injectJoinFn(entry.roomId, entry.userId, entry.frontier).timeout(
            server.getMemberListFloodDelayMs()
        ).then(() => {
            joinNextUser();
        }, (err) => { // discard error, this will be due to timeouts which we don't want to log
            joinNextUser();
        });
    }

    joinNextUser();

    return d.promise;
}

MemberListSyncer.prototype.leaveIrcUsersFromRooms = function(rooms, server) {
    log.info(
        `leaveIrcUsersFromRooms: storing member list info for ${rooms.length} ` +
        `rooms for server ${server.domain}`
    );

    // Store the matrix room info in memory for later retrieval when NAMES is received
    // and updateIrcMemberList is called. At that point, we have enough information to
    // leave users from the channel that the NAMES is for.
    rooms.forEach((roomInfo) => {
        this._memberLists.matrix[roomInfo.id] = roomInfo;
    });
}

// Critical section of the leave queue pool.
// item looks like:
// {
//   roomId: "!foo:bar", userIds: [ "@alice:bar", "@bob:bar", ... ]
// }
MemberListSyncer.prototype._leaveUsersInRoom = Promise.coroutine(function*(item) {
    // We need to queue these up in ANOTHER queue so as not to have
    // 2 in-flight requests at the same time. We return a promise which resolves
    // when this room is completely done.
    let self = this;
    let q = new Queue(Promise.coroutine(function*(userId) {
        yield self.ircBridge.getAppServiceBridge().getIntent(userId).leave(roomId)
        stats.membership(true, "part");
    }));
    yield Promise.all(item.userIds.map((userId) => {
        return q.enqueue(userId);
    }));
});

// Update the MemberListSyncer with the IRC NAMES_RPL that has been received for channel.
// This will leave any matrix users that do not have their associated IRC nick in the list
// of names for this channel.
MemberListSyncer.prototype.updateIrcMemberList = Promise.coroutine(function*(channel, names) {
    if (this._memberLists.irc[channel] !== undefined ||
            !this.server.shouldSyncMembershipToMatrix("initial", channel)) {
        return;
    }
    this._memberLists.irc[channel] = Object.keys(names);

    log.info(
        `updateIrcMemberList: Updating IRC member list for ${channel} with ` +
        `${this._memberLists.irc[channel].length} IRC nicks`
    );

    // Convert the IRC channels nicks to userIds
    let ircUserIds = this._memberLists.irc[channel].map(
        (nick) => this.server.getUserIdFromNick(nick)
    );

    // For all bridged rooms, leave users from matrix that are not in the channel
    let roomsForChannel = yield this.ircBridge.getStore().getMatrixRoomsForChannel(
        this.server, channel
    );

    if (roomsForChannel.length === 0) {
        log.info(`updateIrcMemberList: No bridged rooms for channel ${channel}`);
        return;
    }

    // If a userId is in remoteJoinedUsers, but not ircUserIds, intend on leaving roomId
    let promises = [];
    roomsForChannel.forEach((matrixRoom) => {
        let roomId = matrixRoom.getId();
        if (!(
                this._memberLists.matrix[roomId] &&
                this._memberLists.matrix[roomId].remoteJoinedUsers
            )) {
                return;
        }
        let usersToLeave = this._memberLists.matrix[roomId].remoteJoinedUsers.filter(
            (userId) => {
                return ircUserIds.indexOf(userId) === -1;
            }
        );
        // ID is the channel as we can't use the room ID: we might have 2 channels mapping
        // to the same room ID.
        promises.push(this._leaveQueuePool.enqueue(channel, {
            roomId: roomId,
            userIds: usersToLeave,
        }));
    });
    log.info(
        `updateIrcMemberList: Leaving ${promises.length} users as they are not in ${channel}.`
    );
    yield Promise.all(promises);
});

function getRoomMemberData(server, roomId, stateEvents, appServiceUserId) {
    stateEvents = stateEvents || [];
    var data = {
        roomId: roomId,
        virtuals: [],
        reals: []
    };
    stateEvents.forEach(function(event) {
        if (event.type !== "m.room.member" || event.content.membership !== "join") {
            return;
        }
        var userId = event.state_key;
        if (userId === appServiceUserId) {
            return;
        }
        if (server.claimsUserId(userId)) {
            data.virtuals.push(userId);
        }
        else if (userId.indexOf("@-") === 0) {
            // Ignore guest user IDs -- TODO: Do this properly by passing them through
        }
        else {
            data.reals.push(userId);
        }
    });
    return data;
}

module.exports = MemberListSyncer;<|MERGE_RESOLUTION|>--- conflicted
+++ resolved
@@ -9,10 +9,7 @@
 var log = require("../logging").get("MemberListSyncer");
 var stats = require("../config/stats");
 var QueuePool = require("../util/QueuePool");
-<<<<<<< HEAD
 var Queue = require("../util/Queue");
-=======
->>>>>>> 5738507f
 
 function MemberListSyncer(ircBridge, appServiceBot, server, appServiceUserId, injectJoinFn) {
     this.ircBridge = ircBridge;
@@ -173,11 +170,7 @@
     let fetchRooms = Promise.coroutine(function*() {
         let roomInfoList = [];
         let joinedRoomIds = yield self.appServiceBot.getJoinedRooms();
-<<<<<<< HEAD
-        // fetch joined members allowing 5 in-flight reqs at a time
-=======
         // fetch joined members allowing 50 in-flight reqs at a time
->>>>>>> 5738507f
         let pool = new QueuePool(50, Promise.coroutine(function*(roomId) {
             let userMap = null;
             while (!userMap) {
@@ -186,10 +179,7 @@
                 }
                 catch (err) {
                     log.error(`Failed to getJoinedMembers in room ${roomId}: ${err}`);
-<<<<<<< HEAD
-=======
                     yield Promise.delay(3000); // wait a bit before retrying
->>>>>>> 5738507f
                 }
             }
             let roomInfo = {
