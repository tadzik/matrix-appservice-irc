{
  "name": "matrix-appservice-irc",
  "version": "0.13.0",
  "description": "An IRC Bridge for Matrix",
  "main": "app.js",
  "bin": "./bin/matrix-appservice-irc",
  "engines": {
    "node": ">=6.9"
  },
  "scripts": {
    "postinstall": "npm run build",
    "build": "tsc --project ./tsconfig.json",
    "test": "BLUEBIRD_DEBUG=1 node --max_old_space_size=3072 node_modules/jasmine/bin/jasmine.js --stop-on-failure=true",
    "lint": "eslint -c .eslintrc --max-warnings 0 src/**/*.ts",
    "check": "npm test && npm run lint",
    "ci-test": "node --max_old_space_size=3072 node_modules/nyc/bin/nyc.js --report text jasmine",
    "ci": "npm run lint && npm run ci-test"
  },
  "repository": {
    "type": "git",
    "url": "https://github.com/matrix-org/matrix-appservice-irc.git"
  },
  "author": "",
  "license": "Apache-2.0",
  "bugs": {
    "url": "https://github.com/matrix-org/matrix-appservice-irc/issues"
  },
  "dependencies": {
    "bluebird": "^3.1.1",
    "escape-string-regexp": "^2.0.0",
    "extend": "^2.0.0",
    "he": "^1.1.1",
    "iconv": "^2.3.4",
    "irc": "matrix-org/node-irc#matrix-irc-bridge",
    "js-yaml": "^3.2.7",
    "matrix-appservice-bridge": "^1.11.1",
<<<<<<< HEAD
    "matrix-bot-sdk": "^0.4.0-beta.14",
    "matrix-lastactive": "^0.0.8",
=======
    "matrix-appservice": "^0.4.1",
    "matrix-lastactive": "^0.1.2",
>>>>>>> 667735da
    "nedb": "^1.1.2",
    "nopt": "^3.0.1",
    "pg": "^7.12.1",
    "quick-lru": "^4.0.1",
    "request": "^2.54.0",
    "request-promise-native": "^1.0.8",
    "sanitize-html": "^1.6.1",
    "winston": "^2.4.2",
    "winston-daily-rotate-file": "^3.2.1",
    "@sentry/node": "^5.9.0"
  },
  "devDependencies": {
    "@types/express": "^4.17.2",
    "@types/extend": "^3.0.1",
    "@types/bluebird": "^3.5.27",
    "@types/he": "^1.1.0",
    "@types/nedb": "^1.8.9",
    "@types/nopt": "^3.0.29",
    "@types/pg": "^7.11.1",
    "@types/sanitize-html": "^1.20.2",
    "@typescript-eslint/eslint-plugin": "^2.2.0",
    "@typescript-eslint/parser": "^2.2.0",
    "eslint": "^5.16.0",
    "jasmine": "^3.1.0",
    "nyc": "^14.1.1",
    "proxyquire": "^1.4.0",
    "typescript": "^3.6.3",
    "prom-client": "^11.5.3"
  }
}<|MERGE_RESOLUTION|>--- conflicted
+++ resolved
@@ -34,13 +34,9 @@
     "irc": "matrix-org/node-irc#matrix-irc-bridge",
     "js-yaml": "^3.2.7",
     "matrix-appservice-bridge": "^1.11.1",
-<<<<<<< HEAD
-    "matrix-bot-sdk": "^0.4.0-beta.14",
-    "matrix-lastactive": "^0.0.8",
-=======
     "matrix-appservice": "^0.4.1",
     "matrix-lastactive": "^0.1.2",
->>>>>>> 667735da
+    "matrix-bot-sdk": "^0.4.0",
     "nedb": "^1.1.2",
     "nopt": "^3.0.1",
     "pg": "^7.12.1",
