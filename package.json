{
  "name": "matrix-appservice-irc",
<<<<<<< HEAD
  "version": "0.35.0",
=======
  "version": "0.35.1",
>>>>>>> 89343fab
  "description": "An IRC Bridge for Matrix",
  "main": "app.js",
  "bin": "./bin/matrix-appservice-irc",
  "engines": {
    "node": ">=16"
  },
  "scripts": {
    "prepare": "npm run build",
    "build": "tsc --project ./tsconfig.json",
    "test": "BLUEBIRD_DEBUG=1 jasmine --stop-on-failure=true",
    "lint": "eslint -c .eslintrc --max-warnings 0 'spec/**/*.js' 'src/**/*.ts'",
    "check": "npm test && npm run lint",
    "ci-test": "nyc --report text jasmine",
    "ci": "npm run lint && npm run ci-test"
  },
  "repository": {
    "type": "git",
    "url": "https://github.com/matrix-org/matrix-appservice-irc.git"
  },
  "author": "",
  "license": "Apache-2.0",
  "bugs": {
    "url": "https://github.com/matrix-org/matrix-appservice-irc/issues"
  },
  "dependencies": {
    "@sentry/node": "^6.17.9",
    "bluebird": "^3.7.2",
    "diff": "^5.1.0",
    "escape-string-regexp": "^4.0.0",
    "extend": "^3.0.2",
    "he": "^1.2.0",
<<<<<<< HEAD
    "logform": "^2.4.2",
    "matrix-appservice-bridge": "^5.1.0",
    "matrix-org-irc": "1.4.0",
    "matrix-bot-sdk": "0.6.2",
    "nopt": "^6.0.0",
=======
    "logform": "^2.4.0",
    "matrix-appservice-bridge": "^4.0.2",
    "matrix-org-irc": "1.3.0",
    "matrix-bot-sdk": "0.5.19",
    "nopt": "^3.0.1",
>>>>>>> 89343fab
    "p-queue": "^6.6.2",
    "pg": "^8.8.0",
    "quick-lru": "^5.1.1",
    "request": "^2.54.0",
    "sanitize-html": "^2.7.2",
    "winston": "^3.8.2",
    "winston-daily-rotate-file": "^4.7.1"
  },
  "devDependencies": {
    "@tsconfig/node14": "^1.0.3",
    "@types/bluebird": "^3.5.36",
    "@types/diff": "^5.0.2",
    "@types/express": "4.17.14",
    "@types/express-serve-static-core": "4.17.31",
    "@types/extend": "^3.0.1",
    "@types/he": "^1.1.2",
    "@types/nedb": "^1.8.12",
    "@types/node": "^16",
    "@types/nopt": "^3.0.29",
    "@types/pg": "^8.6.5",
    "@types/sanitize-html": "^2.6.2",
    "@typescript-eslint/eslint-plugin": "^5.38.0",
    "@typescript-eslint/parser": "^5.38.0",
    "eslint": "^8.24.0",
    "jasmine": "^3.99.0",
    "proxyquire": "^2.1.3",
    "nyc": "^15.1.0",
    "request-promise-native": "^1.0.9",
    "typescript": "^4.8.3"
  }
}<|MERGE_RESOLUTION|>--- conflicted
+++ resolved
@@ -1,10 +1,6 @@
 {
   "name": "matrix-appservice-irc",
-<<<<<<< HEAD
-  "version": "0.35.0",
-=======
   "version": "0.35.1",
->>>>>>> 89343fab
   "description": "An IRC Bridge for Matrix",
   "main": "app.js",
   "bin": "./bin/matrix-appservice-irc",
@@ -36,19 +32,11 @@
     "escape-string-regexp": "^4.0.0",
     "extend": "^3.0.2",
     "he": "^1.2.0",
-<<<<<<< HEAD
     "logform": "^2.4.2",
     "matrix-appservice-bridge": "^5.1.0",
     "matrix-org-irc": "1.4.0",
     "matrix-bot-sdk": "0.6.2",
     "nopt": "^6.0.0",
-=======
-    "logform": "^2.4.0",
-    "matrix-appservice-bridge": "^4.0.2",
-    "matrix-org-irc": "1.3.0",
-    "matrix-bot-sdk": "0.5.19",
-    "nopt": "^3.0.1",
->>>>>>> 89343fab
     "p-queue": "^6.6.2",
     "pg": "^8.8.0",
     "quick-lru": "^5.1.1",
