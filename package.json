{
  "name": "matrix-appservice-irc",
  "version": "0.31.0",
  "description": "An IRC Bridge for Matrix",
  "main": "app.js",
  "bin": "./bin/matrix-appservice-irc",
  "engines": {
    "node": ">=12"
  },
  "scripts": {
    "prepare": "npm run build",
    "build": "tsc --project ./tsconfig.json",
    "test": "BLUEBIRD_DEBUG=1 jasmine --stop-on-failure=true",
    "lint": "eslint -c .eslintrc --max-warnings 0 'spec/**/*.js' 'src/**/*.ts'",
    "check": "npm test && npm run lint",
    "ci-test": "nyc --report text jasmine",
    "ci": "npm run lint && npm run ci-test"
  },
  "repository": {
    "type": "git",
    "url": "https://github.com/matrix-org/matrix-appservice-irc.git"
  },
  "author": "",
  "license": "Apache-2.0",
  "bugs": {
    "url": "https://github.com/matrix-org/matrix-appservice-irc/issues"
  },
  "dependencies": {
    "@sentry/node": "^5.27.1",
    "bluebird": "^3.7.2",
    "diff": "^5.0.0",
    "escape-string-regexp": "^4.0.0",
    "extend": "^3.0.2",
    "he": "^1.2.0",
    "logform": "^2.2.0",
<<<<<<< HEAD
    "matrix-appservice-bridge": "^3.1.0",
=======
    "matrix-appservice-bridge": "^2.6.1",
>>>>>>> 174bea9d
    "matrix-lastactive": "^0.1.5",
    "matrix-org-irc": "^1.2.0",
    "nedb": "^1.1.2",
    "nodemon": "^2.0.7",
    "nopt": "^3.0.1",
    "p-queue": "^6.6.2",
    "pg": "^8.6.0",
    "quick-lru": "^4.0.1",
    "request": "^2.54.0",
    "request-promise-native": "^1.0.9",
    "sanitize-html": "^2.4.0",
    "winston": "^3.3.3",
    "winston-daily-rotate-file": "^4.5.5"
  },
  "devDependencies": {
    "@types/bluebird": "^3.5.32",
<<<<<<< HEAD
    "@types/diff": "^5.0.1",
    "@types/express": "4.17.11",
    "@types/express-serve-static-core": "4.17.19",
=======
>>>>>>> 174bea9d
    "@types/extend": "^3.0.1",
    "@types/he": "^1.1.1",
    "@types/nedb": "^1.8.11",
    "@types/node": "^14",
    "@types/nopt": "^3.0.29",
    "@types/node": "^14",
    "@types/pg": "^8.6.0",
    "@types/sanitize-html": "^2.3.1",
    "@types/express": "4.17.11",
    "@types/express-serve-static-core": "4.17.19",
    "@typescript-eslint/eslint-plugin": "^4.16.1",
    "@typescript-eslint/parser": "^4.16.1",
    "eslint": "^7.21.0",
    "jasmine": "^3.6.2",
    "nyc": "^14.1.1",
    "prom-client": "13.1.0",
    "proxyquire": "^1.4.0",
    "typescript": "^4.2.2"
  }
}<|MERGE_RESOLUTION|>--- conflicted
+++ resolved
@@ -33,11 +33,7 @@
     "extend": "^3.0.2",
     "he": "^1.2.0",
     "logform": "^2.2.0",
-<<<<<<< HEAD
     "matrix-appservice-bridge": "^3.1.0",
-=======
-    "matrix-appservice-bridge": "^2.6.1",
->>>>>>> 174bea9d
     "matrix-lastactive": "^0.1.5",
     "matrix-org-irc": "^1.2.0",
     "nedb": "^1.1.2",
@@ -54,18 +50,12 @@
   },
   "devDependencies": {
     "@types/bluebird": "^3.5.32",
-<<<<<<< HEAD
     "@types/diff": "^5.0.1",
-    "@types/express": "4.17.11",
-    "@types/express-serve-static-core": "4.17.19",
-=======
->>>>>>> 174bea9d
     "@types/extend": "^3.0.1",
     "@types/he": "^1.1.1",
     "@types/nedb": "^1.8.11",
     "@types/node": "^14",
     "@types/nopt": "^3.0.29",
-    "@types/node": "^14",
     "@types/pg": "^8.6.0",
     "@types/sanitize-html": "^2.3.1",
     "@types/express": "4.17.11",
