--- conflicted
+++ resolved
@@ -30,11 +30,7 @@
     "extend": "^2.0.0",
     "irc": "matrix-org/node-irc#c9abb427bec5016d94a2abf3e058cc62de09ea5a",
     "js-yaml": "^3.2.7",
-<<<<<<< HEAD
     "matrix-appservice-bridge": "matrix-org/matrix-appservice-bridge#89d5e0763f1d19be55fbabbc9d021560c1332b54",
-=======
-    "matrix-appservice-bridge": "matrix-org/matrix-appservice-bridge#4cba3711ef0fad357a547e0eaca982d652c46f24",
->>>>>>> c5a048a1
     "nedb": "^1.1.2",
     "nopt": "^3.0.1",
     "prom-client": "^6.3.0",
